import warnings
warnings.simplefilter(action='ignore', category=FutureWarning)
import pandas as pd
import numpy as np
import pickle
import cv2
import albumentations as A
from albumentations.core.composition import Compose
from typing import Callable, List
from pathlib import Path
import os
from torch.utils.data import Dataset
import torch
import sys

def pad_to_multiple(x, k=32):
    return int(k*(np.ceil(x/k)))

def get_train_transforms(height: int = 437, 
                         width: int = 582, 
                         level: str = 'hard'): 
    if level == 'light':
        return A.Compose([
                A.HorizontalFlip(p=0.5),
                A.IAAAdditiveGaussianNoise(p=0.2),
                A.OneOf(
                    [A.CLAHE(p=1.0),
                    A.RandomBrightness(p=1.0),
                    A.RandomGamma(p=1.0),
                    ],p=0.5),
                A.OneOf(
                    [A.IAASharpen(p=1.0),
                    A.Blur(blur_limit=3, p=1.0),
                    A.MotionBlur(blur_limit=3, p=1.0),
                    ],p=0.5),
                A.OneOf(
                    [A.RandomContrast(p=1.0),
                    A.HueSaturationValue(p=1.0),
                    ],p=0.5),
                A.Resize(height=height, width=width, p=1.0),
                A.PadIfNeeded(pad_to_multiple(height), 
                              pad_to_multiple(width), 
                              border_mode=cv2.BORDER_CONSTANT, 
                              value=0, 
                              mask_value=0)
            ], p=1.0)

    elif level == 'hard':
        return A.Compose([
                A.HorizontalFlip(p=0.5),
                A.IAAAdditiveGaussianNoise(p=0.2),
                A.OneOf(
                    [A.GridDistortion(border_mode=cv2.BORDER_CONSTANT, value=0, mask_value=0, p=1.0),
                     A.ElasticTransform(alpha_affine=10, border_mode=cv2.BORDER_CONSTANT, value=0, mask_value=0, p=1.0),
                     A.ShiftScaleRotate(
                         shift_limit=0,
                         scale_limit=0,
                         rotate_limit=10,
                         border_mode=cv2.BORDER_CONSTANT,
                         value=0,
                         mask_value=0,
                         p=1.0
                     ),
                     A.OpticalDistortion(border_mode=cv2.BORDER_CONSTANT, value=0, mask_value=0, p=1.0),
                    ],p=0.5),
                A.OneOf(
                    [A.CLAHE(p=1.0),
                    A.RandomBrightness(p=1.0),
                    A.RandomGamma(p=1.0),
                    A.ISONoise(p=1.0)
                    ],p=0.5),
                A.OneOf(
                    [A.IAASharpen(p=1.0),
                    A.Blur(blur_limit=3, p=1.0),
                    A.MotionBlur(blur_limit=3, p=1.0),
                    ],p=0.5),
                A.OneOf(
                    [A.RandomContrast(p=1.0),
                    A.HueSaturationValue(p=1.0),
                    ],p=0.5),
                A.Resize(height=height, width=width, p=1.0),
                A.Cutout(p=0.3),
                A.PadIfNeeded(pad_to_multiple(height), 
                              pad_to_multiple(width), 
                              border_mode=cv2.BORDER_CONSTANT, 
                              value=0, 
                              mask_value=0) 
            ], p=1.0)
    elif level == 'hard_weather':
        raise NotImplementedError("WIP")

def get_valid_transforms(height: int = 437, 
                         width: int = 582): 
    return A.Compose([
            A.Resize(height=height, width=width, p=1.0),
            A.PadIfNeeded(pad_to_multiple(height), 
                          pad_to_multiple(width), 
                          border_mode=cv2.BORDER_CONSTANT, 
                          value=0, 
                          mask_value=0)
        ], p=1.0)

def to_tensor(x, **kwargs):
    return x.transpose(2, 0, 1).astype('float32')

def get_preprocessing(preprocessing_fn: Callable):
    _transform = [
        A.Lambda(image=preprocessing_fn),
        A.Lambda(image=to_tensor, mask=to_tensor),
    ]
    return A.Compose(_transform)

class TrainRetriever(Dataset):

    def __init__(self, 
                 data_path: Path, 
                 image_names: List[str], 
                 preprocess_fn: Callable, 
                 transforms: Compose,
                 class_values: List[int]):
        super().__init__()
        
        self.data_path = data_path
        self.image_names = image_names
        self.transforms = transforms
        self.preprocess = get_preprocessing(preprocess_fn)
        self.class_values = class_values
        self.images_folder = 'imgs'
        self.masks_folder = 'masks'

    def __getitem__(self, index: int):
        
        image_name = self.image_names[index]
        
        image = cv2.imread(str(self.data_path/self.images_folder/image_name))
        image = cv2.cvtColor(image, cv2.COLOR_BGR2RGB)

<<<<<<< HEAD
        mask = cv2.imread(str(self.data_path/self.masks_folder/image_name), 0).astype('uint8')
=======
        mask = cv2.imread(str(self.data_path/self.masks_folder/image_name), 0)
        mask = np.stack([(mask == v) for v in self.class_values], axis=-1).astype('uint8')
>>>>>>> 4d75c933

        if self.transforms:
            sample = self.transforms(image=image, mask=mask)
            image = sample['image']
            mask = sample['mask']

        mask = np.stack([(mask == v) for v in self.class_values], axis=-1).astype('uint8')

        if self.preprocess:
            sample = self.preprocess(image=image, mask=mask)
            image = sample['image']
            mask = sample['mask']

        return image, mask

    def __len__(self) -> int:
        return len(self.image_names)
    
    <|MERGE_RESOLUTION|>--- conflicted
+++ resolved
@@ -135,12 +135,7 @@
         image = cv2.imread(str(self.data_path/self.images_folder/image_name))
         image = cv2.cvtColor(image, cv2.COLOR_BGR2RGB)
 
-<<<<<<< HEAD
         mask = cv2.imread(str(self.data_path/self.masks_folder/image_name), 0).astype('uint8')
-=======
-        mask = cv2.imread(str(self.data_path/self.masks_folder/image_name), 0)
-        mask = np.stack([(mask == v) for v in self.class_values], axis=-1).astype('uint8')
->>>>>>> 4d75c933
 
         if self.transforms:
             sample = self.transforms(image=image, mask=mask)
